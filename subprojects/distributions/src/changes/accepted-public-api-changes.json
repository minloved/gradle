--- conflicted
+++ resolved
@@ -64,7 +64,6 @@
             ]
         },
         {
-<<<<<<< HEAD
             "type": "org.gradle.testkit.runner.fixtures.FunctionalTestSupportTrait$Trait$FieldHelper",
             "member": "Method org.gradle.testkit.runner.fixtures.FunctionalTestSupportTrait$Trait$FieldHelper.org_gradle_testkit_runner_fixtures_FunctionalTestSupportTrait__delegate$get()",
             "acceptation": "Functional test fixture needs to be written in Groovy to support Groovy-based tests"
@@ -73,7 +72,8 @@
             "type": "org.gradle.testkit.runner.fixtures.FunctionalTestSupportTrait$Trait$FieldHelper",
             "member": "Method org.gradle.testkit.runner.fixtures.FunctionalTestSupportTrait$Trait$FieldHelper.org_gradle_testkit_runner_fixtures_FunctionalTestSupportTrait__delegate$set(org.gradle.testkit.runner.fixtures.FunctionalTestSupport)",
             "acceptation": "Functional test fixture needs to be written in Groovy to support Groovy-based tests"
-=======
+        },
+        {
             "type": "org.gradle.language.swift.plugins.SwiftExecutablePlugin",
             "member": "Constructor SwiftExecutablePlugin",
             "acceptation": "API inspection is broken, it shouldn't have complained about this change",
@@ -96,7 +96,6 @@
             "changes": [
                 "Constructor has been removed"
             ]
->>>>>>> ee2e1e5a
         }
     ]
 }